[deps]
ADTypes = "47edcb42-4c32-4615-8424-f2b9edc5f35b"
AbstractGPs = "99985d1d-32ba-4be9-9821-2ec096f28918"
AbstractMCMC = "80f14c24-f653-4e6a-9b94-39d6b0f70001"
AbstractPPL = "7a57a42e-76ec-4ea3-a279-07e840d6d9cf"
AdvancedHMC = "0bf59076-c3b1-5ca4-86bd-e02cd72cde3d"
AdvancedMH = "5b7e9947-ddc0-4b3f-9b55-0d8042f74170"
AdvancedVI = "b5ca4192-6429-45e5-a2d9-87aec30a685c"
Bijectors = "76274a88-744f-5084-9051-94815aaf08c4"
CSV = "336ed68f-0bac-5ca0-87d4-7b16caf5d00b"
ComponentArrays = "b0b7db55-cfe3-40fc-9ded-d10e2dbeff66"
DataFrames = "a93c6f00-e57d-5684-b7b6-d8193f3e46c0"
DataStructures = "864edb3b-99cc-5e75-8d2d-829cb0a9cfe8"
DelayDiffEq = "bcd4f6db-9728-5f36-b5f7-82caef46ccdb"
DifferentialEquations = "0c46a032-eb83-5123-abaf-570d42b7fbaa"
Distributed = "8ba89e20-285c-5b6f-9357-94700520ee1b"
Distributions = "31c24e10-a181-5473-b8eb-7969acd0382f"
DistributionsAD = "ced4e74d-a319-5a8a-b0ac-84af2272839c"
DynamicHMC = "bbc10e6e-7c05-544b-b16e-64fede858acb"
DynamicPPL = "366bfd00-2699-11ea-058f-f148b4cae6d8"
FillArrays = "1a297f60-69ca-5386-bcde-b61e274b549b"
Flux = "587475ba-b771-5e3f-ad9e-33799f191a9c"
ForwardDiff = "f6369f11-7733-5829-9624-2563aa707210"
Functors = "d9f16b24-f501-4c13-a1f2-28368ffc5196"
GLM = "38e38edf-8417-5370-95a0-9cbb8c7f171a"
HiddenMarkovModels = "84ca31d5-effc-45e0-bfda-5a68cd981f47"
LaTeXStrings = "b964fa9f-0449-5b57-a5c2-d3ea65f4040f"
LinearAlgebra = "37e2e46d-f89d-539d-b4ee-838fcccc9c8e"
LogDensityProblems = "6fdf6af0-433a-55f7-b3ed-c6c6e0b8df7c"
LogDensityProblemsAD = "996a588d-648d-4e1f-a8f0-a84b347e47b1"
LogExpFunctions = "2ab3a3ac-af41-5b50-aa03-7779005ae688"
Lux = "b2108857-7c20-44ae-9111-449ecde12c47"
MCMCChains = "c7f686f2-ff18-58e9-bc7b-31028e88f75d"
MLDataUtils = "cc2ba9b6-d476-5e6d-8eaf-a92d5412d41d"
MLUtils = "f1d291b0-491e-4a28-83b9-f70985020b54"
MacroTools = "1914dd2f-81c6-5fcd-8719-6d5c9610ff09"
Measures = "442fdcdd-2543-5da2-b0f3-8c86c306513e"
Memoization = "6fafb56a-5788-4b4e-91ca-c0cea6611c73"
Mooncake = "da2b9cff-9c12-43a0-ae48-6db2b0edb7d6"
NNlib = "872c559c-99b0-510c-b3b7-b6c96a88d5cd"
Optimisers = "3bd65402-5787-11e9-1adc-39752487f4e2"
Optimization = "7f7a1694-90dd-40f0-9382-eb1efda571ba"
OptimizationNLopt = "4e6fcdb7-1186-4e1f-a706-475e75c168bb"
OptimizationOptimJL = "36348300-93cb-4f02-beb5-3c3902f8871e"
PDMats = "90014a1f-27ba-587c-ab20-58faa44d9150"
Plots = "91a5bcdd-55d7-5caf-9e0b-520d859cae80"
RDatasets = "ce6b1742-4840-55fa-b093-852dadbb1d8b"
Random = "9a3f8284-a2c9-5f02-9a11-845980a1fd5c"
ReverseDiff = "37e2e3b7-166d-5795-8a7a-e32c996b4267"
SciMLSensitivity = "1ed8b502-d754-442c-8d5d-10ac956f44a1"
Statistics = "10745b16-79ce-11e8-11f9-7d13ad32a3b2"
StatsBase = "2913bbd2-ae8a-5f71-8c99-4fb6c76f3a91"
StatsFuns = "4c63d2b9-4356-54db-8cca-17b64c39e42c"
StatsPlots = "f3b207a7-027a-5e70-b257-86293d7955fd"
Turing = "fce5fe82-541a-59a6-adf8-730c64b5f9a0"
UnPack = "3a884ed6-31ef-47d7-9d2a-63182c4928ed"

[compat]
<<<<<<< HEAD
Turing = "0.40"
=======
Turing = "0.39"
DelayDiffEq = "~5.56"
>>>>>>> 69e50053
<|MERGE_RESOLUTION|>--- conflicted
+++ resolved
@@ -56,9 +56,5 @@
 UnPack = "3a884ed6-31ef-47d7-9d2a-63182c4928ed"
 
 [compat]
-<<<<<<< HEAD
 Turing = "0.40"
-=======
-Turing = "0.39"
-DelayDiffEq = "~5.56"
->>>>>>> 69e50053
+DelayDiffEq = "~5.56"