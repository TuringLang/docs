--- conflicted
+++ resolved
@@ -328,22 +328,11 @@
 
 ## Scaling to Large Models: Adjoint Sensitivities
 
-<<<<<<< HEAD
-DifferentialEquations.jl's efficiency for large stiff models has been shown in [multiple benchmarks](https://github.com/SciML/DiffEqBenchmarks.jl).
-To learn more about how to optimise solving performance for stiff problems you can take a look at the [docs](https://docs.sciml.ai/DiffEqDocs/stable/tutorials/advanced_ode_example/).
-
-_Sensitivity analysis_ is provided by the [SciMLSensitivity.jl package](https://docs.sciml.ai/SciMLSensitivity/stable/), which forms part of SciML's differential equation suite.
-The model sensitivities are the derivatives of the solution with respect to the parameters.
-Specifically, the local sensitivity of the solution to a parameter is defined by how much the solution would change if the parameter were changed by a small amount.
-Sensitivity analysis provides a cheap way to calculate the gradient of the solution which can be used in parameter estimation and other optimisation tasks.
-The sensitivity analysis methods in SciMLSensitivity.jl are based on automatic differentiation (AD), and are compatible with many of Julia's AD backends.
-=======
 Turing's gradient-based MCMC algorithms, such as NUTS, use ForwardDiff by default.
 This works well for small models, but for larger models with many parameters, reverse-mode automatic differentiation is often more efficient (see [the automatic differentiation page]({{< meta usage-automatic-differentiation >}}) for more information).
 
 To use reverse-mode AD with differential equations, you need to first load the [SciMLSensitivity.jl package](https://docs.sciml.ai/SciMLSensitivity/stable/), which forms part of SciML's differential equation suite.
 Here, 'sensitivity' refers to the derivative of the solution of a differential equation with respect to its parameters.
->>>>>>> 8a756f65
 More details on the mathematical theory that underpins these methods can be found in [the SciMLSensitivity documentation](https://docs.sciml.ai/SciMLSensitivity/stable/sensitivity_math/).
 
 Once SciMLSensitivity has been loaded, you can use one of the AD backends which are compatible with SciMLSensitivity.jl.
