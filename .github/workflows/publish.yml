--- conflicted
+++ resolved
@@ -34,11 +34,7 @@
       - name: Set up Quarto
         uses: quarto-dev/quarto-actions/setup@v2
         with:
-<<<<<<< HEAD
-          # Needs Quarto 1.6 to fix #533, which is a pre-release version
-=======
           # Needs Quarto 1.6 to fix #533, which is currently a pre-release version
->>>>>>> 385b160e
           version: pre-release
 
       - name: Install jq
