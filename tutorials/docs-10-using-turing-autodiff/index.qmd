--- conflicted
+++ resolved
@@ -1,81 +1,76 @@
----
-title: Automatic Differentiation
-engine: julia
----
-
-```{julia}
-#| echo: false
-#| output: false
-using Pkg;
-Pkg.instantiate();
-```
-
-## Switching AD Modes
-
-Turing currently supports four automatic differentiation (AD) backends for sampling: [ForwardDiff](https://github.com/JuliaDiff/ForwardDiff.jl) for forward-mode AD; and [Mooncake](https://github.com/compintell/Mooncake.jl), [ReverseDiff](https://github.com/JuliaDiff/ReverseDiff.jl), and [Zygote](https://github.com/FluxML/Zygote.jl) for reverse-mode AD.
-`ForwardDiff` is automatically imported by Turing. To utilize `Mooncake`, `Zygote`, or `ReverseDiff` for AD, users must explicitly import them with `import Mooncake`, `import Zygote` or `import ReverseDiff`, alongside `using Turing`.
-
-As of Turing version v0.30, the global configuration flag for the AD backend has been removed in favour of [`AdTypes.jl`](https://github.com/SciML/ADTypes.jl), allowing users to specify the AD backend for individual samplers independently.
-Users can pass the `adtype` keyword argument to the sampler constructor to select the desired AD backend, with the default being `AutoForwardDiff(; chunksize=0)`.
-
-For `ForwardDiff`, pass `adtype=AutoForwardDiff(; chunksize)` to the sampler constructor. A `chunksize` of `nothing` permits the chunk size to be automatically determined. For more information regarding the selection of `chunksize`, please refer to [related section of `ForwardDiff`'s documentation](https://juliadiff.org/ForwardDiff.jl/dev/user/advanced/#Configuring-Chunk-Size).
-
-For `ReverseDiff`, pass `adtype=AutoReverseDiff()` to the sampler constructor. An additional keyword argument called `compile` can be provided to `AutoReverseDiff`. It specifies whether to pre-record the tape only once and reuse it later (`compile` is set to `false` by default, which means no pre-recording). This can substantially improve performance, but risks silently incorrect results if not used with care.
-
-
-
-Pre-recorded tapes should only be used if you are absolutely certain that the sequence of operations performed in your code does not change between different executions of your model.
-
-Thus, e.g., in the model definition and all implicitly and explicitly called functions in the model, all loops should be of fixed size, and `if`-statements should consistently execute the same branches.
-For instance, `if`-statements with conditions that can be determined at compile time or conditions that depend only on fixed properties of the model, e.g. fixed data.
-However, `if`-statements that depend on the model parameters can take different branches during sampling; hence, the compiled tape might be incorrect.
-Thus you must not use compiled tapes when your model makes decisions based on the model parameters, and you should be careful if you compute functions of parameters that those functions do not have branching which might cause them to execute different code for different values of the parameter.
-
-For `Zygote`, pass `adtype=AutoZygote()` to the sampler constructor.
-
-And the previously used interface functions including `ADBackend`, `setadbackend`, `setsafe`, `setchunksize`, and `setrdcache` are deprecated and removed.
-
-## Compositional Sampling with Differing AD Modes
-
-Turing supports intermixed automatic differentiation methods for different variable spaces. The snippet below shows using `ForwardDiff` to sample the mean (`m`) parameter, and using `ReverseDiff` for the variance (`s`) parameter:
-
-```{julia}
-using Turing
-using ReverseDiff
-
-# Define a simple Normal model with unknown mean and variance.
-@model function gdemo(x, y)
-    s² ~ InverseGamma(2, 3)
-    m ~ Normal(0, sqrt(s²))
-    x ~ Normal(m, sqrt(s²))
-    return y ~ Normal(m, sqrt(s²))
-end
-
-# Sample using Gibbs and varying autodiff backends.
-c = sample(
-    gdemo(1.5, 2),
-    Gibbs(
-        HMC(0.1, 5, :m; adtype=AutoForwardDiff(; chunksize=0)),
-        HMC(0.1, 5, :s²; adtype=AutoReverseDiff(false)),
-    ),
-    1000,
-    progress=false,
-)
-```
-
-Generally, reverse-mode AD, for instance `ReverseDiff`, is faster when sampling from variables of high dimensionality (greater than 20), while forward-mode AD, for instance `ForwardDiff`, is more efficient for lower-dimension variables. This functionality allows those who are performance sensitive to fine tune their automatic differentiation for their specific models.
-
-<<<<<<< HEAD
-If the differentiation method is not specified in this way, Turing will default to using whatever the global AD backend is. Currently, this defaults to `ForwardDiff`.
-
-=======
-If the differentiation method is not specified in this way, Turing will default to using whatever the global AD backend is.
-Currently, this defaults to `ForwardDiff`.
-
-The most reliable way to ensure you are using the fastest AD that works for your problem is to benchmark them using `TuringBenchmarking`:
-```{julia}
-using TuringBenchmarking
-benchmark_model(gdemo(1.5, 2), adbackends=[AutoForwardDiff(), AutoReverseDiff()])
-```
-
->>>>>>> ba5e4083
+---
+title: Automatic Differentiation
+engine: julia
+---
+
+```{julia}
+#| echo: false
+#| output: false
+using Pkg;
+Pkg.instantiate();
+```
+
+## Switching AD Modes
+
+Turing currently supports four automatic differentiation (AD) backends for sampling: [ForwardDiff](https://github.com/JuliaDiff/ForwardDiff.jl) for forward-mode AD; and [Mooncake](https://github.com/compintell/Mooncake.jl), [ReverseDiff](https://github.com/JuliaDiff/ReverseDiff.jl), and [Zygote](https://github.com/FluxML/Zygote.jl) for reverse-mode AD.
+`ForwardDiff` is automatically imported by Turing. To utilize `Mooncake`, `Zygote`, or `ReverseDiff` for AD, users must explicitly import them with `import Mooncake`, `import Zygote` or `import ReverseDiff`, alongside `using Turing`.
+
+As of Turing version v0.30, the global configuration flag for the AD backend has been removed in favour of [`AdTypes.jl`](https://github.com/SciML/ADTypes.jl), allowing users to specify the AD backend for individual samplers independently.
+Users can pass the `adtype` keyword argument to the sampler constructor to select the desired AD backend, with the default being `AutoForwardDiff(; chunksize=0)`.
+
+For `ForwardDiff`, pass `adtype=AutoForwardDiff(; chunksize)` to the sampler constructor. A `chunksize` of `nothing` permits the chunk size to be automatically determined. For more information regarding the selection of `chunksize`, please refer to [related section of `ForwardDiff`'s documentation](https://juliadiff.org/ForwardDiff.jl/dev/user/advanced/#Configuring-Chunk-Size).
+
+For `ReverseDiff`, pass `adtype=AutoReverseDiff()` to the sampler constructor. An additional keyword argument called `compile` can be provided to `AutoReverseDiff`. It specifies whether to pre-record the tape only once and reuse it later (`compile` is set to `false` by default, which means no pre-recording). This can substantially improve performance, but risks silently incorrect results if not used with care.
+
+
+
+Pre-recorded tapes should only be used if you are absolutely certain that the sequence of operations performed in your code does not change between different executions of your model.
+
+Thus, e.g., in the model definition and all implicitly and explicitly called functions in the model, all loops should be of fixed size, and `if`-statements should consistently execute the same branches.
+For instance, `if`-statements with conditions that can be determined at compile time or conditions that depend only on fixed properties of the model, e.g. fixed data.
+However, `if`-statements that depend on the model parameters can take different branches during sampling; hence, the compiled tape might be incorrect.
+Thus you must not use compiled tapes when your model makes decisions based on the model parameters, and you should be careful if you compute functions of parameters that those functions do not have branching which might cause them to execute different code for different values of the parameter.
+
+For `Zygote`, pass `adtype=AutoZygote()` to the sampler constructor.
+
+And the previously used interface functions including `ADBackend`, `setadbackend`, `setsafe`, `setchunksize`, and `setrdcache` are deprecated and removed.
+
+## Compositional Sampling with Differing AD Modes
+
+Turing supports intermixed automatic differentiation methods for different variable spaces. The snippet below shows using `ForwardDiff` to sample the mean (`m`) parameter, and using `ReverseDiff` for the variance (`s`) parameter:
+
+```{julia}
+using Turing
+using ReverseDiff
+
+# Define a simple Normal model with unknown mean and variance.
+@model function gdemo(x, y)
+    s² ~ InverseGamma(2, 3)
+    m ~ Normal(0, sqrt(s²))
+    x ~ Normal(m, sqrt(s²))
+    return y ~ Normal(m, sqrt(s²))
+end
+
+# Sample using Gibbs and varying autodiff backends.
+c = sample(
+    gdemo(1.5, 2),
+    Gibbs(
+        HMC(0.1, 5, :m; adtype=AutoForwardDiff(; chunksize=0)),
+        HMC(0.1, 5, :s²; adtype=AutoReverseDiff(false)),
+    ),
+    1000,
+    progress=false,
+)
+```
+
+Generally, reverse-mode AD, for instance `ReverseDiff`, is faster when sampling from variables of high dimensionality (greater than 20), while forward-mode AD, for instance `ForwardDiff`, is more efficient for lower-dimension variables. This functionality allows those who are performance sensitive to fine tune their automatic differentiation for their specific models.
+
+If the differentiation method is not specified in this way, Turing will default to using whatever the global AD backend is.
+Currently, this defaults to `ForwardDiff`.
+
+The most reliable way to ensure you are using the fastest AD that works for your problem is to benchmark them using [`TuringBenchmarking`](https://github.com/TuringLang/TuringBenchmarking.jl):
+
+```{julia}
+using TuringBenchmarking
+benchmark_model(gdemo(1.5, 2), adbackends=[AutoForwardDiff(), AutoReverseDiff()])
+```