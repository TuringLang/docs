--- conflicted
+++ resolved
@@ -29,31 +29,18 @@
     logo: "/assets/images/turing-logo.svg"
     logo-href: https://turinglang.org/
     left:
-<<<<<<< HEAD
-      - href: getting-started/
-        text: Get Started
-      - href: tutorials/coin-flipping/
-        text: Tutorials
-      - href: faq/
-        text: FAQ
-      - href: https://turinglang.org/library/
-        text: Libraries
-      - href: https://turinglang.org/news/
-        text: News
-      - href: https://turinglang.org/team/
-        text: Team
-=======
       - text: Get Started
         href: getting-started/
       - text: Tutorials
         href: tutorials/
+      - text: FAQ
+        href: faq/
       - text: Libraries
         href: https://turinglang.org/library/
       - text: News
         href: https://turinglang.org/news/
       - text: Team
         href: https://turinglang.org/team/
->>>>>>> a3718781
     right:
       # Current version
       - text: "v0.39"
