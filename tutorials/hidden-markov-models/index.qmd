--- conflicted
+++ resolved
@@ -133,11 +133,10 @@
 
 In this case, we use HMC for `m` and `T`, representing the emission and transition matrices respectively. We use the Particle Gibbs sampler for `s`, the state sequence. You may wonder why it is that we are not assigning `s` to the HMC sampler, and why it is that we need compositional Gibbs sampling at all.
 
-<<<<<<< HEAD
-The parameter `s` is not a continuous variable. It is a vector of **integers**, and thus Hamiltonian methods like HMC and [NUTS](https://turinglang.org/dev/docs/library/#Turing.Inference.NUTS) won't work correctly. Gibbs allows us to apply the right tools to the best effect. If you are a particularly advanced user interested in higher performance, you may benefit from setting up your Gibbs sampler to use [different automatic differentiation](https://turinglang.org/dev/docs/using-turing/autodiff#compositional-sampling-with-differing-ad-modes) backends for each parameter space.
-=======
-The parameter `s` is not a continuous variable. It is a vector of **integers**, and thus Hamiltonian methods like HMC and NUTS won't work correctly. Gibbs allows us to apply the right tools to the best effect. If you are a particularly advanced user interested in higher performance, you may benefit from setting up your Gibbs sampler to use [different automatic differentiation]({{<meta using-turing-autodiff>}}#compositional-sampling-with-differing-ad-modes) backends for each parameter space.
->>>>>>> 10915724
+The parameter `s` is not a continuous variable.
+It is a vector of **integers**, and thus Hamiltonian methods like HMC and NUTS won't work correctly.
+Gibbs allows us to apply the right tools to the best effect.
+If you are a particularly advanced user interested in higher performance, you may benefit from setting up your Gibbs sampler to use [different automatic differentiation]({{<meta using-turing-autodiff>}}#compositional-sampling-with-differing-ad-modes) backends for each parameter space.
 
 Time to run our sampler.
 
